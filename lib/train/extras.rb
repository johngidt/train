--- conflicted
+++ resolved
@@ -4,16 +4,6 @@
 
 module Train::Extras
   require 'train/extras/command_wrapper'
-<<<<<<< HEAD
-  require 'train/extras/file_common'
-  require 'train/extras/file_unix'
-  require 'train/extras/file_aix'
-  require 'train/extras/file_qnx'
-  require 'train/extras/file_linux'
-  require 'train/extras/file_windows'
-=======
-  require 'train/extras/os_common'
->>>>>>> 57387de9
   require 'train/extras/stat'
 
   CommandResult = Struct.new(:stdout, :stderr, :exit_status)
