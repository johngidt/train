# encoding: utf-8

require 'train/plugins'
require 'digest'

module Train::Transports
  class Mock < Train.plugin(1)
    name 'mock'

    def initialize(conf = nil)
      @conf = conf || {}
      trace_calls if @conf[:trace]
    end

    def connection
      @connection ||= Connection.new(@conf)
    end

    def to_s
      'Mock Transport'
    end

    private

    def trace_calls
      interface_methods = {
        'Train::Transports::Mock' =>
          Train::Transports::Mock.instance_methods(false),
        'Train::Transports::Mock::Connection' =>
          Connection.instance_methods(false),
        'Train::Transports::Mock::Connection::File' =>
          Connection::FileCommon.instance_methods(false),
        'Train::Transports::Mock::Connection::OS' =>
          Train::Platform.instance_methods(false),
      }

      # rubocop:disable Metrics/ParameterLists
      # rubocop:disable Lint/Eval
      set_trace_func proc { |event, _file, _line, id, binding, classname|
        unless classname.to_s.start_with?('Train::Transports::Mock') and
               event == 'call' and
               interface_methods[classname.to_s].include?(id)
          next
        end
        # kindly borrowed from the wonderful simple-tracer by matugm
        arg_names = eval(
          'method(__method__).parameters.map { |arg| arg[1].to_s }',
          binding)
        args = eval("#{arg_names}.map { |arg| eval(arg) }", binding).join(', ')
        prefix = '-' * (classname.to_s.count(':') - 2) + '> '
        puts("#{prefix}#{id} #{args}")
      }
      # rubocop:enable all
    end
  end
end

class Train::Transports::Mock
  class Connection < BaseConnection
    attr_accessor :files, :commands
    attr_reader :os

    def initialize(conf = nil)
      super(conf)
<<<<<<< HEAD
      mock_os
=======
      @os = mock_os({})
>>>>>>> babc8754
      @commands = {}
    end

    def uri
      'mock://'
    end

<<<<<<< HEAD
    def mock_os(value = {})
      os_params = { name: 'unknown', family: 'unknown', release: 'unknown', arch: 'unknown' }.merge(value)
      @os = OS.new(self, os_params)
=======
    def mock_os(value)
      value[:name] = 'unknown' unless value[:name]
      platform = Train::Platforms.name(value[:name])
      platform.family_hierarchy = mock_os_hierarchy(platform).flatten
      platform.platform[:family] = platform.family_hierarchy[0]
      platform.add_platform_methods
      @os = platform
    end

    def mock_os_hierarchy(plat)
      plat.families.each_with_object([]) do |(k, _v), memo|
        memo << k.name
        memo << mock_os_hierarchy(k) unless k.families.empty?
      end
>>>>>>> babc8754
    end

    def mock_command(cmd, stdout = nil, stderr = nil, exit_status = 0)
      @commands[cmd] = Command.new(stdout || '', stderr || '', exit_status)
    end

    def command_not_found(cmd)
      if @options[:verbose]
        STDERR.puts('Command not mocked:')
        STDERR.puts('    '+cmd.to_s.split("\n").join("\n    "))
        STDERR.puts('    SHA: ' + Digest::SHA256.hexdigest(cmd.to_s))
      end
      # return a non-zero exit code
      mock_command(cmd, nil, nil, 1)
    end

    def run_command(cmd)
      @commands[cmd] ||
        @commands[Digest::SHA256.hexdigest cmd.to_s] ||
        command_not_found(cmd)
    end

    def file_not_found(path)
      STDERR.puts('File not mocked: '+path.to_s) if @options[:verbose]
      File.new(self, path)
    end

    def file(path)
      @files[path] ||= file_not_found(path)
    end

    def to_s
      'Mock Connection'
    end
  end
end

class Train::Transports::Mock::Connection
  Command = Struct.new(:stdout, :stderr, :exit_status)
end

class Train::Transports::Mock::Connection
  class File < Train::File
    def self.from_json(json)
      res = new(json['backend'],
                json['path'],
                json['follow_symlink'])
      res.type = json['type']
      Train::File::DATA_FIELDS.each do |f|
        m = (f.tr('?', '') + '=').to_sym
        res.method(m).call(json[f])
      end
      res
    end

    Train::File::DATA_FIELDS.each do |m|
      attr_accessor m.tr('?', '').to_sym
      next unless m.include?('?')

      define_method m.to_sym do
        method(m.tr('?', '').to_sym).call
      end
    end
    attr_accessor :type

    def initialize(backend, path, follow_symlink = true)
      super(backend, path, follow_symlink)
      @type = :unknown
      @exist = false
    end

    def mounted
      @mounted ||=
        @backend.run_command("mount | grep -- ' on #{@path}'")
    end
  end
end<|MERGE_RESOLUTION|>--- conflicted
+++ resolved
@@ -62,11 +62,7 @@
 
     def initialize(conf = nil)
       super(conf)
-<<<<<<< HEAD
       mock_os
-=======
-      @os = mock_os({})
->>>>>>> babc8754
       @commands = {}
     end
 
@@ -74,12 +70,7 @@
       'mock://'
     end
 
-<<<<<<< HEAD
     def mock_os(value = {})
-      os_params = { name: 'unknown', family: 'unknown', release: 'unknown', arch: 'unknown' }.merge(value)
-      @os = OS.new(self, os_params)
-=======
-    def mock_os(value)
       value[:name] = 'unknown' unless value[:name]
       platform = Train::Platforms.name(value[:name])
       platform.family_hierarchy = mock_os_hierarchy(platform).flatten
@@ -93,7 +84,6 @@
         memo << k.name
         memo << mock_os_hierarchy(k) unless k.families.empty?
       end
->>>>>>> babc8754
     end
 
     def mock_command(cmd, stdout = nil, stderr = nil, exit_status = 0)
