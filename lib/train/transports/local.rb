# encoding: utf-8
#
# author: Dominik Richter
# author: Christoph Hartmann

require 'train/plugins'
require 'mixlib/shellout'

module Train::Transports
  class Local < Train.plugin(1)
    name 'local'

    include_options Train::Extras::CommandWrapper

    def connection(_ = nil)
      @connection ||= Connection.new(@options)
    end

    class Connection < BaseConnection
<<<<<<< HEAD
      require 'train/transports/local_file'
=======
      require 'train/transports/local_os'
>>>>>>> 57387de9

      def initialize(options)
        super(options)
        @cmd_wrapper = nil
        @cmd_wrapper = CommandWrapper.load(self, options)
      end

      def run_command(cmd)
        cmd = @cmd_wrapper.run(cmd) unless @cmd_wrapper.nil?
        res = Mixlib::ShellOut.new(cmd)
        res.run_command
        CommandResult.new(res.stdout, res.stderr, res.exitstatus)
      rescue Errno::ENOENT => _
        CommandResult.new('', '', 1)
      end

      def local?
        true
      end

      def os
        platform
      end

      def platform
        @platform ||= Train::Platforms::Detect.scan(self)
      end

      def file(path)
        @files[path] ||= \
          if os.windows?
            Train::File::Local::Windows.new(self, path)
          else
            Train::File::Local::Unix.new(self, path)
          end
      end

      def login_command
        nil # none, open your shell
      end

      def uri
        'local://'
      end
    end
  end
end<|MERGE_RESOLUTION|>--- conflicted
+++ resolved
@@ -17,11 +17,6 @@
     end
 
     class Connection < BaseConnection
-<<<<<<< HEAD
-      require 'train/transports/local_file'
-=======
-      require 'train/transports/local_os'
->>>>>>> 57387de9
 
       def initialize(options)
         super(options)
